const compileSpec = require("./compiler.js");

// TODO: convert node script to worker script
const specification = require("./test-spec.json");
const fs = require("fs");

// BAD; WILL BE REWRITTEN LATER

console.log(specification);

<<<<<<< HEAD
=======
const nodeMap = {
  "OpenVS-Base-Event-Start": {
    script: "(function() {$further})()",
  },
  "OpenVS-Base-Basic-Condition": {
    script: "if ($in) {$branch0} else {$branch1}",
    input: [ "in" ],
    branches: true,
    branchCount: 2
  },
  "Connector-Branch-Split": { // TODO: implement priorities
    script: function(data) {
      let s = "";
      let count = data.component.branchCount;
      for (let i = 0; i < count; i++) {
        s += "$branch" + i;
      }
      this.branchCount = 2;
      return s;
    },
    branches: true
  },
  "OpenVS-Base-DInfo-Mobile": {
    function: true,
    script: `function OVSBIsMobile() {
      return typeof screen.orientation !== 'undefined';
    }`,
    output: ["OVSBIsMobile()"]
  },
  "OpenVS-Base-Console-Log": {
    script: "console.log($in);$further",
    input: [ "in" ],
    branches: false
  },
  "OpenVS-Base-DInfo-SSize": {
    function: true,
    script: `function OVSBScreenHeight() {return window.screen.height;}
    function OVSBScreenWidth() {return window.screen.width;}`,
    output: ["OVSBScreenWidth()", "OVSBScreenHeight()"]
  },
  "OpenVS-Base-Variable-Write": {
    init: "var $in1 = $in2",
    script: "$in1 = $in2"
  },
  "OpenVS-Base-Basic-Add": {
    script: "var additionResult = $in1 + $in2",
    input: ["in1", "in2"],
    output: ["additionResult"]
  },
  "OpenVS-Base-Variable-Read": {
    function: false,
    script: "$name",
    output: [ "$#script" ], // values starting with `$#` are system-reserved
    input: [ "name" ],
    ignoreSource: true
  },
  "OpenVS-Base-Variable-Write": {
    script: "var $name = '$val';$further",
    input: [ "name", "val" ],
    output: []
  }
}

var convertToFlowComponent = (addComponent) => {
  const ret = {};
  for (key in addComponent) {
    if (key == "os") {
      ret.outputs = addComponent[key];
    } else if (key == "is") {
      ret.inputs = addComponent[key];
    } else {
      ret[key] = addComponent[key];
    }
  }
  return ret;
}
const defaultTypeFormat = {
  str: "'$value'",
  default: "$value"
}
function formatType(value, type) {
  const config = specification.typeFormatting || defaultTypeFormat;
  const t = (!config[type]) ? "default" : type;
  return config[t].replace(/\$value/g, value);
}
const compileSpec = (spec) => {
  var snippets = [];
  var functions = [];
  spec.flow.forEach(f => {
    var processFlow = (flow, sns, nLevel=0) => { // nLevel == how deep is this iteration nested
      flow.forEach((component, _i) => {
        if (component.id == "OVS-Branch") {
          component.branches = component.branches.map(b => {
            return processFlow(b,[], (nLevel + 1));
          });
          component.nestedLevelId = nLevel;
          return sns.push(component);
        };
        // TODO: find better way of deep copying an object/write utility for it
        let snippet = Object.assign({}, nodeMap[component.id]); // WARNING: only performs a partial copy, nested objects will not be cloned!!!
        if (typeof snippet.script == "function") {
          snippet.script = snippet.script({ object: snippet, component });
        }
        snippet.nestedLevelId = nLevel;
        if (snippet.branches) {
          snippet.script = snippet.script.replace(/\$branch/g, "$nl" + nLevel + "branch");
        }
        const inputScripts = [];
        if (component.inputs) {
          if (component.inputs.length > 0) {
            const is = [];
            component.inputs.forEach(input => {
              if (!input.inputSource) {
                if (!input.dataConstant) return;
                console.log("fill", input);
                is.push(input.dataValue);
                return;
              }
              let source = nodeMap[spec.additional.find(a => a.uuid == input.inputSource).id];
              if (!source) return console.warn("Something's weird lol");
              if (source.function) {
                if (functions.findIndex(e => e.script == source.script) === -1)functions.push(source);
              } else {
                sourceComponent = convertToFlowComponent(spec.additional.find(a => a.uuid == input.inputSource));
                console.log("source", sourceComponent, source);
                let traced = {
                  additional: spec.additional,
                  flow: [[sourceComponent]] // flow array contains the flow, which is an array of components
                }
                let inp = compileSpec(traced);
                console.log("compiled source", inp);
                if (!source.ignoreSource) {
                  inputScripts.push(inp);
                } else {
                  source.output = source.output.map(e => {
                    return e.replace(/\$#script/gi, inp)
                  });
                }
              }
              is.push(source.output[input.portId])
            });
            console.log("sni", snippet)
            snippet.input.forEach((i, index) => {
              snippet.script = snippet.script.replace("$" + i, is[index]);
            });
            snippet.script = inputScripts.join("\n") + "\n" + snippet.script;
          }
        }
        sns.push(snippet);
      });
      return sns;
    }
    snippets = processFlow(f,[]);
  });

  var script = "";
  functions.forEach(f => {
    script += f.script;
  });
  script += "\n$further";
  var compile = (s, sns) => {
    sns.forEach((snippet, i) => {
      const last = (i == sns.length - 1);
      if (last && snippet.id != "OVS-Branch") {
        if (snippet.branches == true) {
          for (let j = 0; j < snippet.branchCount; j++) {
            snippet.script = snippet.script.replace("$nl" + snippet.nestedLevelId + "branch" + j, "");
          }
        }
      }
      if (snippet.id != "OVS-Branch") return s = s.replace(/\$further/, snippet.script);

      snippet.branches.forEach((b, j) => { // b == branch
        s = s.replace("$nl" + snippet.nestedLevelId + "branch" + j, compile("$further", b))
      });
    });
    return s;
  }
  script = compile(script, snippets).replace(/\$further/g, "");
  return script.trim();
}
>>>>>>> 10121006
let script = compileSpec(specification);

console.log("\n\n######### compiled ###########\n\n", script);
fs.writeFileSync(__dirname + "\\compiled.js", "// (unformatted) compiled spec from test-spec.json\n" + script);<|MERGE_RESOLUTION|>--- conflicted
+++ resolved
@@ -8,8 +8,6 @@
 
 console.log(specification);
 
-<<<<<<< HEAD
-=======
 const nodeMap = {
   "OpenVS-Base-Event-Start": {
     script: "(function() {$further})()",
@@ -191,7 +189,6 @@
   script = compile(script, snippets).replace(/\$further/g, "");
   return script.trim();
 }
->>>>>>> 10121006
 let script = compileSpec(specification);
 
 console.log("\n\n######### compiled ###########\n\n", script);
