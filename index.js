--- conflicted
+++ resolved
@@ -3497,11 +3497,7 @@
       n.plugs.forEach(plug => {
         if (plug.connected.length == 0) return branches.push([]);
         branches.push(...plug.connected);
-<<<<<<< HEAD
-      })
-=======
       });
->>>>>>> 10121006
       if (branches.length == 1 && !n.forceBranch) {
         f.push(branches[0].connectedTo.node);
         return follow(f);
